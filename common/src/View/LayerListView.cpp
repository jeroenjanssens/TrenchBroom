/*
 Copyright (C) 2010-2014 Kristian Duske
 
 This file is part of TrenchBroom.
 
 TrenchBroom is free software: you can redistribute it and/or modify
 it under the terms of the GNU General Public License as published by
 the Free Software Foundation, either version 3 of the License, or
 (at your option) any later version.
 
 TrenchBroom is distributed in the hope that it will be useful,
 but WITHOUT ANY WARRANTY; without even the implied warranty of
 MERCHANTABILITY or FITNESS FOR A PARTICULAR PURPOSE.  See the
 GNU General Public License for more details.
 
 You should have received a copy of the GNU General Public License
 along with TrenchBroom. If not, see <http://www.gnu.org/licenses/>.
 */

#include "LayerListView.h"

#include "Model/Layer.h"
#include "Model/Map.h"
#include "View/BorderLine.h"
#include "View/MapDocument.h"
#include "View/ViewConstants.h"
#include "View/wxUtils.h"

#include <wx/scrolwin.h>
#include <wx/settings.h>
#include <wx/sizer.h>
#include <wx/stattext.h>
#include <wx/tglbtn.h>

wxDEFINE_EVENT(LAYER_SELECTED_EVENT, TrenchBroom::View::LayerCommand);
wxDEFINE_EVENT(LAYER_RIGHT_CLICK_EVENT, TrenchBroom::View::LayerCommand);

namespace TrenchBroom {
    namespace View {
        LayerCommand::LayerCommand(const wxEventType commandType, const int id) :
        wxCommandEvent(commandType, id),
        m_layer(NULL) {}
        
        Model::Layer* LayerCommand::layer() const {
            return m_layer;
        }
        
        void LayerCommand::setLayer(Model::Layer* layer) {
            m_layer = layer;
        }
        
        wxEvent* LayerCommand::Clone() const {
            return new LayerCommand(*this);
        }
        
        class LayerEntry : public wxPanel {
        private:
            int m_index;
            Model::Layer* m_layer;
            wxStaticText* m_nameText;
            wxStaticText* m_infoText;
        public:
            LayerEntry(wxPanel* parent, int index, Model::Layer* layer) :
            wxPanel(parent),
            m_index(index),
            m_layer(layer) {
                m_nameText = new wxStaticText(this, wxID_ANY, m_layer->name());
                m_nameText->SetFont(m_nameText->GetFont().Bold());
                m_infoText = new wxStaticText(this, wxID_ANY, "");
                refresh();
                
                wxWindow* visibleButton = createBitmapToggleButton(this, "Invisible.png", "Visible.png", "Show or hide this layer");
                wxWindow* lockButton = createBitmapToggleButton(this, "Unlocked.png", "Locked.png", "Lock or unlock this layer");
                
                bindMouseEvents(this);
                bindMouseEvents(m_nameText);
                bindMouseEvents(m_infoText);
                
                visibleButton->Bind(wxEVT_BUTTON, &LayerEntry::OnToggleVisible, this);
                visibleButton->Bind(wxEVT_UPDATE_UI, &LayerEntry::OnUpdateVisibleButton, this);
                lockButton->Bind(wxEVT_BUTTON, &LayerEntry::OnToggleLocked, this);
                lockButton->Bind(wxEVT_UPDATE_UI, &LayerEntry::OnUpdateLockButton, this);

                wxSizer* itemPanelBottomSizer = new wxBoxSizer(wxHORIZONTAL);
                itemPanelBottomSizer->Add(visibleButton, 0, wxALIGN_CENTRE_VERTICAL);
                itemPanelBottomSizer->Add(lockButton, 0, wxALIGN_CENTRE_VERTICAL);
                itemPanelBottomSizer->Add(m_infoText, 0, wxALIGN_CENTRE_VERTICAL);
                itemPanelBottomSizer->AddStretchSpacer();
                itemPanelBottomSizer->AddSpacer(LayoutConstants::NarrowHMargin);
                
                wxSizer* itemPanelSizer = new wxBoxSizer(wxVERTICAL);
                itemPanelSizer->AddSpacer(LayoutConstants::NarrowVMargin);
                itemPanelSizer->Add(m_nameText, 0, wxEXPAND | wxLEFT | wxRIGHT, LayoutConstants::NarrowHMargin);
                itemPanelSizer->Add(itemPanelBottomSizer, 0, wxEXPAND | wxLEFT | wxRIGHT, LayoutConstants::NarrowHMargin);
                itemPanelSizer->AddSpacer(LayoutConstants::NarrowVMargin);
                SetSizer(itemPanelSizer);
                
                setSelected(false);
            }
            
            int index() const {
                return m_index;
            }
            
            Model::Layer* layer() const {
                return m_layer;
            }

            void refresh() {
                m_nameText->SetLabel(m_layer->name());
                
                wxString info;
                info << m_layer->objects().size() << " objects";
                m_infoText->SetLabel(info);
            }
            
            void bindMouseEvents(wxWindow* window) {
                window->Bind(wxEVT_LEFT_DOWN, &LayerEntry::OnMouse, this);
                window->Bind(wxEVT_RIGHT_DOWN, &LayerEntry::OnMouse, this);
                window->Bind(wxEVT_RIGHT_UP, &LayerEntry::OnMouse, this);
            }
            
            void setSelected(const bool selected) {
                wxColour foreground, background;
                if (selected) {
                    foreground = wxSystemSettings::GetColour(wxSYS_COLOUR_LISTBOXHIGHLIGHTTEXT);
                    background = wxSystemSettings::GetColour(wxSYS_COLOUR_HIGHLIGHT);
                } else {
                    foreground = wxSystemSettings::GetColour(wxSYS_COLOUR_LISTBOXTEXT);
                    background = *wxWHITE;
                }
                
                SetBackgroundColour(background);
                SetForegroundColour(foreground);
                
                const wxWindowList& children = GetChildren();
                for (size_t i = 0; i < children.size(); ++i) {
                    children[i]->SetBackgroundColour(background);
                    children[i]->SetForegroundColour(foreground);
                }
            }
            
            void OnToggleVisible(wxCommandEvent& event) {
                m_layer->setVisible(!m_layer->visible());
            }
            
            void OnUpdateVisibleButton(wxUpdateUIEvent& event) {
                event.Check(m_layer->visible());
            }
            
            void OnToggleLocked(wxCommandEvent& event) {
                m_layer->setLocked(!m_layer->locked());
            }
            
            void OnUpdateLockButton(wxUpdateUIEvent& event) {
                event.Check(m_layer->locked());
            }
            
            void OnMouse(wxMouseEvent& event) {
                wxMouseEvent newEvent(event);
                newEvent.SetEventObject(this);
                ProcessEvent(newEvent);
            }
        };
        
        LayerListView::LayerListView(wxWindow* parent, MapDocumentWPtr document, ControllerWPtr controller) :
        wxPanel(parent),
        m_document(document),
        m_controller(controller),
        m_scrollWindow(NULL),
        m_selection(-1) {
            SetBackgroundColour(*wxWHITE);
            createGui();
            bindObservers();
        }
        
        LayerListView::~LayerListView() {
            unbindObservers();
        }

        Model::Layer* LayerListView::selectedLayer() const {
            if (m_selection == -1)
                return NULL;
            
            const Model::Map* map = lock(m_document)->map();
            const Model::LayerList& layers = map->layers();

            const size_t index = static_cast<size_t>(m_selection);
            assert(index < layers.size());
            return layers[index];
        }

        void LayerListView::setSelectedLayer(Model::Layer* layer) {
            m_selection = -1;
            for (size_t i = 0; i < m_entries.size(); ++i) {
                LayerEntry* entry = m_entries[i];
                if (entry->layer() == layer) {
                    entry->setSelected(true);
                    m_selection = static_cast<int>(i);
                } else {
                    entry->setSelected(false);
                }
            }
            Refresh();
        }

        void LayerListView::OnMouseEntryDown(wxMouseEvent& event) {
            const wxVariant* data = static_cast<wxVariant*>(event.GetEventUserData());
            assert(data != NULL);

            LayerEntry* entry = static_cast<LayerEntry*>(data->GetWxObjectPtr());
            assert(entry != NULL);
            
            Model::Layer* layer = entry->layer();
            setSelectedLayer(layer);
            
            LayerCommand* command = new LayerCommand(LAYER_SELECTED_EVENT);
            command->SetId(GetId());
            command->SetEventObject(this);
            command->setLayer(layer);
            QueueEvent(command);
        }
        
        void LayerListView::OnMouseEntryRightUp(wxMouseEvent& event) {
            const wxVariant* data = static_cast<wxVariant*>(event.GetEventUserData());
            assert(data != NULL);
            
            LayerEntry* entry = static_cast<LayerEntry*>(data->GetWxObjectPtr());
            assert(entry != NULL);
            
            Model::Layer* layer = entry->layer();
            
            LayerCommand* command = new LayerCommand(LAYER_RIGHT_CLICK_EVENT);
            command->SetId(GetId());
            command->SetEventObject(this);
            command->setLayer(layer);
            QueueEvent(command);
        }

        void LayerListView::OnMouseVoidDown(wxMouseEvent& event) {
            setSelectedLayer(NULL);
            
            LayerCommand* command = new LayerCommand(LAYER_SELECTED_EVENT);
            command->SetId(GetId());
            command->SetEventObject(this);
            command->setLayer(NULL);
            QueueEvent(command);
        }

        void LayerListView::bindObservers() {
            MapDocumentSPtr document = lock(m_document);
            document->documentWasNewedNotifier.addObserver(this, &LayerListView::documentWasChanged);
            document->documentWasLoadedNotifier.addObserver(this, &LayerListView::documentWasChanged);
            document->layersWereAddedNotifier.addObserver(this, &LayerListView::layersWereAdded);
            document->layersWereRemovedNotifier.addObserver(this, &LayerListView::layersWereRemoved);
        }
        
        void LayerListView::unbindObservers() {
            if (!expired(m_document)) {
                MapDocumentSPtr document = lock(m_document);
                document->documentWasNewedNotifier.removeObserver(this, &LayerListView::documentWasChanged);
                document->documentWasLoadedNotifier.removeObserver(this, &LayerListView::documentWasChanged);
                document->layersWereAddedNotifier.removeObserver(this, &LayerListView::layersWereAdded);
                document->layersWereRemovedNotifier.removeObserver(this, &LayerListView::layersWereRemoved);
            }
        }
        
        void LayerListView::documentWasChanged() {
            const Model::Map* map = lock(m_document)->map();
            const Model::LayerList& layers = map->layers();
            Model::LayerList::const_iterator it, end;
            for (it = layers.begin(), end = layers.end(); it != end; ++it) {
                Model::Layer* layer = *it;
                layer->layerDidChangeNotifier.addObserver(this, &LayerListView::layerDidChange);
            }
            reload();
        }
        
        void LayerListView::layersWereAdded(const Model::LayerList& layers) {
            Model::LayerList::const_iterator it, end;
            for (it = layers.begin(), end = layers.end(); it != end; ++it) {
                Model::Layer* layer = *it;
                layer->layerDidChangeNotifier.addObserver(this, &LayerListView::layerDidChange);
            }
            reload();
        }
        
        void LayerListView::layersWereRemoved(const Model::LayerList& layers) {
            Model::LayerList::const_iterator it, end;
            for (it = layers.begin(), end = layers.end(); it != end; ++it) {
                Model::Layer* layer = *it;
                layer->layerDidChangeNotifier.removeObserver(this, &LayerListView::layerDidChange);
            }
            reload();
        }
        
        void LayerListView::layerDidChange(Model::Layer* layer) {
            refresh();
        }

        void LayerListView::createGui() {
            m_scrollWindow = new wxScrolledWindow(this);
            m_scrollWindow->Bind(wxEVT_LEFT_DOWN, &LayerListView::OnMouseVoidDown, this);
            m_scrollWindow->Bind(wxEVT_RIGHT_DOWN, &LayerListView::OnMouseVoidDown, this);
            
            wxSizer* outerSizer = new wxBoxSizer(wxVERTICAL);
            outerSizer->Add(m_scrollWindow, 1, wxEXPAND);
            SetSizer(outerSizer);
        }
        
        void LayerListView::reload() {
            m_selection = -1;
            m_scrollWindow->DestroyChildren();
            m_entries.clear();
            
            wxSizer* scrollWindowSizer = new wxBoxSizer(wxVERTICAL);
            
            MapDocumentSPtr document = lock(m_document);
            const Model::Map* map = document->map();
            const Model::LayerList& layers = map->layers();
            
            for (size_t i = 0; i < layers.size(); ++i) {
                Model::Layer* layer = layers[i];
<<<<<<< HEAD
                const String& name = layer->name();
                
                wxPanel* itemPanel = new wxPanel(m_scrollWindow);
                
                wxStaticText* nameText = new wxStaticText(itemPanel, wxID_ANY, name);
                nameText->SetFont(nameText->GetFont().Bold());
                
                wxBitmapToggleButton* visibleButton = createBitmapToggleButton(itemPanel, "Invisible_White.png", "Visible_White.png", "Show or hide this layer");
                wxBitmapToggleButton* lockButton = createBitmapToggleButton(itemPanel, "Locked.png", "Unlocked.png", "Lock or unlock this layer");
                
                wxString info;
                info << layer->objects().size() << " objects";
                wxStaticText* infoText = new wxStaticText(itemPanel, wxID_ANY, info);

                wxSizer* itemPanelBottomSizer = new wxBoxSizer(wxHORIZONTAL);
                itemPanelBottomSizer->Add(visibleButton, 0, wxALIGN_CENTRE_VERTICAL);
                itemPanelBottomSizer->AddSpacer(LayoutConstants::NarrowHMargin);
                itemPanelBottomSizer->Add(lockButton, 0, wxALIGN_CENTRE_VERTICAL);
                itemPanelBottomSizer->AddSpacer(LayoutConstants::NarrowHMargin);
                itemPanelBottomSizer->Add(infoText, 0, wxALIGN_CENTRE_VERTICAL);
                itemPanelBottomSizer->AddStretchSpacer();
                itemPanelBottomSizer->AddSpacer(LayoutConstants::NarrowHMargin);
                
                wxSizer* itemPanelSizer = new wxBoxSizer(wxVERTICAL);
                itemPanelSizer->Add(nameText, 0, wxEXPAND);
                itemPanelSizer->Add(itemPanelBottomSizer, 0, wxEXPAND);
                itemPanel->SetSizer(itemPanelSizer);
=======
                LayerEntry* entry = new LayerEntry(m_scrollWindow, static_cast<int>(i), layer);
                entry->Bind(wxEVT_LEFT_DOWN, &LayerListView::OnMouseEntryDown, this, wxID_ANY, wxID_ANY, new wxVariant(entry));
                entry->Bind(wxEVT_RIGHT_DOWN, &LayerListView::OnMouseEntryDown, this, wxID_ANY, wxID_ANY, new wxVariant(entry));
                entry->Bind(wxEVT_RIGHT_UP, &LayerListView::OnMouseEntryRightUp, this, wxID_ANY, wxID_ANY, new wxVariant(entry));
>>>>>>> 7941322d

                scrollWindowSizer->Add(entry, 0, wxEXPAND);
                scrollWindowSizer->Add(new BorderLine(m_scrollWindow), 0, wxEXPAND);
                m_entries.push_back(entry);
            }
            
            scrollWindowSizer->AddStretchSpacer();
            m_scrollWindow->SetSizer(scrollWindowSizer);
            m_scrollWindow->SetScrollRate(0, 1);
            Layout();
        }

        void LayerListView::refresh() {
            for (size_t i = 0; i < m_entries.size(); ++i)
                m_entries[i]->refresh();
        }
    }
}<|MERGE_RESOLUTION|>--- conflicted
+++ resolved
@@ -321,40 +321,10 @@
             
             for (size_t i = 0; i < layers.size(); ++i) {
                 Model::Layer* layer = layers[i];
-<<<<<<< HEAD
-                const String& name = layer->name();
-                
-                wxPanel* itemPanel = new wxPanel(m_scrollWindow);
-                
-                wxStaticText* nameText = new wxStaticText(itemPanel, wxID_ANY, name);
-                nameText->SetFont(nameText->GetFont().Bold());
-                
-                wxBitmapToggleButton* visibleButton = createBitmapToggleButton(itemPanel, "Invisible_White.png", "Visible_White.png", "Show or hide this layer");
-                wxBitmapToggleButton* lockButton = createBitmapToggleButton(itemPanel, "Locked.png", "Unlocked.png", "Lock or unlock this layer");
-                
-                wxString info;
-                info << layer->objects().size() << " objects";
-                wxStaticText* infoText = new wxStaticText(itemPanel, wxID_ANY, info);
-
-                wxSizer* itemPanelBottomSizer = new wxBoxSizer(wxHORIZONTAL);
-                itemPanelBottomSizer->Add(visibleButton, 0, wxALIGN_CENTRE_VERTICAL);
-                itemPanelBottomSizer->AddSpacer(LayoutConstants::NarrowHMargin);
-                itemPanelBottomSizer->Add(lockButton, 0, wxALIGN_CENTRE_VERTICAL);
-                itemPanelBottomSizer->AddSpacer(LayoutConstants::NarrowHMargin);
-                itemPanelBottomSizer->Add(infoText, 0, wxALIGN_CENTRE_VERTICAL);
-                itemPanelBottomSizer->AddStretchSpacer();
-                itemPanelBottomSizer->AddSpacer(LayoutConstants::NarrowHMargin);
-                
-                wxSizer* itemPanelSizer = new wxBoxSizer(wxVERTICAL);
-                itemPanelSizer->Add(nameText, 0, wxEXPAND);
-                itemPanelSizer->Add(itemPanelBottomSizer, 0, wxEXPAND);
-                itemPanel->SetSizer(itemPanelSizer);
-=======
                 LayerEntry* entry = new LayerEntry(m_scrollWindow, static_cast<int>(i), layer);
                 entry->Bind(wxEVT_LEFT_DOWN, &LayerListView::OnMouseEntryDown, this, wxID_ANY, wxID_ANY, new wxVariant(entry));
                 entry->Bind(wxEVT_RIGHT_DOWN, &LayerListView::OnMouseEntryDown, this, wxID_ANY, wxID_ANY, new wxVariant(entry));
                 entry->Bind(wxEVT_RIGHT_UP, &LayerListView::OnMouseEntryRightUp, this, wxID_ANY, wxID_ANY, new wxVariant(entry));
->>>>>>> 7941322d
 
                 scrollWindowSizer->Add(entry, 0, wxEXPAND);
                 scrollWindowSizer->Add(new BorderLine(m_scrollWindow), 0, wxEXPAND);
