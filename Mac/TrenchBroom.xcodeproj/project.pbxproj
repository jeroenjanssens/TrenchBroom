--- conflicted
+++ resolved
@@ -25,7 +25,7 @@
 		4817C7F11611DFA900A01A99 /* SnapshotCommand.cpp in Sources */ = {isa = PBXBuildFile; fileRef = 4817C7EF1611DFA900A01A99 /* SnapshotCommand.cpp */; };
 		4817C7F416123E0500A01A99 /* EntityInspector.cpp in Sources */ = {isa = PBXBuildFile; fileRef = 4817C7F216123E0500A01A99 /* EntityInspector.cpp */; };
 		481CC98F16DD568F00537742 /* ClassInfo.cpp in Sources */ = {isa = PBXBuildFile; fileRef = 481CC98E16DD568F00537742 /* ClassInfo.cpp */; };
-		481CDAD816026C48003E2EE9 /* PreferencesFrame.cpp in Sources */ = {isa = PBXBuildFile; fileRef = 481CDAD616026C48003E2EE9 /* PreferencesFrame.cpp */; };
+		481CDAD816026C48003E2EE9 /* PreferencesDialog.cpp in Sources */ = {isa = PBXBuildFile; fileRef = 481CDAD616026C48003E2EE9 /* PreferencesDialog.cpp */; };
 		481CDADB16034034003E2EE9 /* Preferences.cpp in Sources */ = {isa = PBXBuildFile; fileRef = 481CDADA16034034003E2EE9 /* Preferences.cpp */; };
 		481E566F1624451300B403F3 /* EntityRenderer.cpp in Sources */ = {isa = PBXBuildFile; fileRef = 481E566D1624451300B403F3 /* EntityRenderer.cpp */; };
 		481E56721624482600B403F3 /* ShaderProgram.cpp in Sources */ = {isa = PBXBuildFile; fileRef = 481E56701624482600B403F3 /* ShaderProgram.cpp */; };
@@ -1591,7 +1591,6 @@
 				4814447816DBA0DE0060150A /* FgdParser.cpp in Sources */,
 				481CC98F16DD568F00537742 /* ClassInfo.cpp in Sources */,
 				48688C9516E354EC0080F70F /* NSLog.mm in Sources */,
-<<<<<<< HEAD
 				4848BBEB16E5084200866FE7 /* Animation.cpp in Sources */,
 				4848BBEE16E5166D00866FE7 /* CameraAnimation.cpp in Sources */,
 				4848BBF116E53D5900866FE7 /* FlashSelectionAnimation.cpp in Sources */,
@@ -1600,10 +1599,8 @@
 				48C48EB616EE6B38000F6038 /* KeyboardShortcut.cpp in Sources */,
 				48C48EB916EE6EB8000F6038 /* KeyboardShortcutEditor.cpp in Sources */,
 				48C48EBC16EE9967000F6038 /* KeyboardShortcutEvent.cpp in Sources */,
-=======
 				480111B016FCEFC8009B1BFB /* FindPlanePoints.cpp in Sources */,
 				4889B3151703A5FC004B1BC0 /* RebuildBrushGeometryCommand.cpp in Sources */,
->>>>>>> 46cf4b8d
 			);
 			runOnlyForDeploymentPostprocessing = 0;
 		};
