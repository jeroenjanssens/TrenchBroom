/*
 Copyright (C) 2010-2012 Kristian Duske
 
 This file is part of TrenchBroom.
 
 TrenchBroom is free software: you can redistribute it and/or modify
 it under the terms of the GNU General Public License as published by
 the Free Software Foundation, either version 3 of the License, or
 (at your option) any later version.
 
 TrenchBroom is distributed in the hope that it will be useful,
 but WITHOUT ANY WARRANTY; without even the implied warranty of
 MERCHANTABILITY or FITNESS FOR A PARTICULAR PURPOSE.  See the
 GNU General Public License for more details.
 
 You should have received a copy of the GNU General Public License
 along with TrenchBroom.  If not, see <http://www.gnu.org/licenses/>.
 */

#ifndef __TrenchBroom__Inspector__
#define __TrenchBroom__Inspector__

#include <wx/notebook.h>
#include <wx/panel.h>

#include "Model/BrushTypes.h"
#include "Model/FaceTypes.h"

class wxGLContext;

namespace TrenchBroom {
    namespace Controller {
        class Command;
    }
    
    namespace Model {
        class MapDocument;
        class Texture;
    }
    
    namespace Renderer {
        class Camera;
    }
    
    namespace View {
        class DocumentViewHolder;
        class EditorView;
        class EntityInspector;
        class FaceInspector;
        class ViewInspector;
        
        class Inspector : public wxPanel {
        protected:
            DocumentViewHolder& m_documentViewHolder;
            
            EntityInspector* m_entityInspector;
            FaceInspector* m_faceInspector;
            
            wxNotebook* m_notebook;
            wxNotebookPage* CreateMapInspector();
            EntityInspector* CreateEntityInspector();
            FaceInspector* CreateFaceInspector();
            ViewInspector* CreateViewInspector();
        public:
            Inspector(wxWindow* parent, DocumentViewHolder& documentViewHolder);

            inline EntityInspector& entityInspector() const {
                return *m_entityInspector;
            }
            
            inline FaceInspector& faceInspector() const {
                return *m_faceInspector;
            }
            
<<<<<<< HEAD
            void switchToInspector(size_t index);
=======
            void update(const Controller::Command& command);
            void cameraChanged(const Renderer::Camera& camera);
>>>>>>> 2f6dedb2
        };
    }
}

#endif /* defined(__TrenchBroom__Inspector__) */<|MERGE_RESOLUTION|>--- conflicted
+++ resolved
@@ -72,12 +72,10 @@
                 return *m_faceInspector;
             }
             
-<<<<<<< HEAD
-            void switchToInspector(size_t index);
-=======
             void update(const Controller::Command& command);
             void cameraChanged(const Renderer::Camera& camera);
->>>>>>> 2f6dedb2
+            
+            void switchToInspector(size_t index);
         };
     }
 }
