--- conflicted
+++ resolved
@@ -900,31 +900,6 @@
                                 delta = targetPosition - objectsPosition;
                             }
 
-<<<<<<< HEAD
-                            Controller::AddObjectsCommand* addObjectsCommand = Controller::AddObjectsCommand::addObjects(mapDocument(), entities, brushes);
-                            Controller::ChangeEditStateCommand* changeEditStateCommand = Controller::ChangeEditStateCommand::replace(mapDocument(), selectEntities, selectBrushes);
-                            Controller::MoveObjectsCommand* moveObjectsCommand = NULL;
-
-                            Model::EditStateManager& editStateManager = mapDocument().editStateManager();
-                            if (editStateManager.hasSelectedObjects()) {
-                                const BBox selectedBounds = editStateManager.bounds();
-                                const Vec3f selectedCenter = mapDocument().grid().referencePoint(selectedBounds);
-                                
-                                const BBox insertBounds = Model::MapObject::bounds(entities, brushes);
-                                const Vec3f insertCenter = mapDocument().grid().referencePoint(insertBounds);
-                                
-                                const Vec3f delta = selectedCenter - insertCenter;
-                                moveObjectsCommand = Controller::MoveObjectsCommand::moveObjects(mapDocument(), selectEntities, selectBrushes, delta, mapDocument().textureLock());
-                            }
-                            
-                            wxCommandProcessor* commandProcessor = mapDocument().GetCommandProcessor();
-                            CommandProcessor::BeginGroup(commandProcessor, Controller::Command::makeObjectActionName(wxT("Paste"), selectEntities, selectBrushes));
-                            submit(addObjectsCommand);
-                            submit(changeEditStateCommand);
-                            if (moveObjectsCommand != NULL)
-                                submit(moveObjectsCommand);
-                            CommandProcessor::EndGroup(commandProcessor);
-=======
                             pasteObjects(entities, brushes, delta);
                         } else {
                             mapDocument().console().warn("Unable to parse clipboard contents");
@@ -953,8 +928,6 @@
                         if (mapParser.parseEntities(mapDocument().map().worldBounds(), entities) ||
                                    mapParser.parseBrushes(mapDocument().map().worldBounds(), brushes)) {
                             assert(entities.empty() != brushes.empty());
->>>>>>> 669f68c2
-                            
                             pasteObjects(entities, brushes, Vec3f::Null);
                         } else {
                             mapDocument().console().warn("Unable to parse clipboard contents");
