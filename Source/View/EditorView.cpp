--- conflicted
+++ resolved
@@ -1969,13 +1969,7 @@
             } else {
                 const Model::Entity* newParent = inputController().canReparentBrushes(brushes, NULL);
                 if (newParent != NULL) {
-<<<<<<< HEAD
                     commandName << *newParent->classname();
-=======
-                    const String* classname = newParent->classname();
-                    StringStream text;
-                    text << "Add Brushes to " << (classname != NULL ? *classname : Model::Entity::NoClassnameValue);
->>>>>>> 46cf4b8d
                     event.Enable(true);
                 } else {
                     commandName << "Entity";
