--- conflicted
+++ resolved
@@ -283,25 +283,15 @@
 
             for (unsigned int i = 0; i < entities.size(); i++) {
                 Model::Entity* entity = entities[i];
-<<<<<<< HEAD
-                const Model::PropertyValue* classname = entity->classname();
-=======
                 EntityClassnameAnchor* anchor = new EntityClassnameAnchor(*entity);
                 const String* classname = entity->classname();
->>>>>>> 84e29b23
                 if (classname != NULL) {
                     EntityModelRenderer* renderer = modelRendererManager.modelRenderer(*entity, m_document.searchPaths());
                     if (renderer != NULL)
                         m_modelRenderers[entity] = CachedEntityModelRenderer(renderer, *classname);
-<<<<<<< HEAD
-                    
-                    EntityClassnameAnchor* anchor = new EntityClassnameAnchor(*entity);
-                    m_classnameRenderer->addString(entity, fontDescriptor, *classname, anchor);
-=======
                     m_classnameRenderer->addString(entity, fontDescriptor, *classname, anchor);
                 } else {
                     m_classnameRenderer->addString(entity, fontDescriptor, Model::Entity::NoClassnameValue, anchor);
->>>>>>> 84e29b23
                 }
             }
 
