--- conflicted
+++ resolved
@@ -150,12 +150,7 @@
             void validateTexAxes(const Vec3f& faceNormal) const;
             void validateVertexCache() const;
 
-<<<<<<< HEAD
-            void projectOntoTexturePlanef(Vec3f& xAxis, Vec3f& yAxis);
-
-=======
             void projectOntoTexturePlane(Vec3f& xAxis, Vec3f& yAxis);
->>>>>>> e21092f6
             void compensateTransformation(const Mat4f& transformation);
         public:
             Face(const BBoxf& worldBounds, bool forceIntegerFacePoints, const Vec3f& point1, const Vec3f& point2, const Vec3f& point3, const String& textureName);
